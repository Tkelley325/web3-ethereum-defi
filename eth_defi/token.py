--- conflicted
+++ resolved
@@ -949,11 +949,7 @@
 
     assert isinstance(token_symbol, str), f"We got {token_symbol}"
 
-<<<<<<< HEAD
-    token_symbol = token_symbol.uppercase()
-=======
     token_symbol = token_symbol.upper()
->>>>>>> 39c02efd
 
     if token_symbol.endswith(".E"):
         token_symbol = token_symbol.removesuffix(".E")
